--- conflicted
+++ resolved
@@ -20,23 +20,18 @@
     -G https://lynker-spatial.s3.amazonaws.com/hydrofabric/v20.1/model_attributes/nextgen_09.parquet \
     -R $(pwd)/configs/ngen/realization_cfe_sloth_pet_nom.json \
     -n 4
-<<<<<<< HEAD
     ```
-=======
-   ```
->>>>>>> ca0ed8b9
     Use `-f` option to point to the directory of nwm-forcings if you have them saved locally.
+  
 
     Once the command has completed, look into `$(pwd)/data/datastream_test_VPU09_0520` and investigate the directory that was created. For an explaination of this directory, see [here](https://github.com/CIROH-UA/ngen-datastream/blob/main/README.md#ngen-datastream-output-directory-structure).
 
     ```
     ls $(pwd)/data/datastream_test_VPU09_0520
     ```
-<<<<<<< HEAD
+
     ![ngen-datastream](screenshots/step2_timing.jpg)
-=======
-    ![ngen-datastream](screenshots/step2_data_dir.jpg)
->>>>>>> ca0ed8b9
+
 
     Make note of how long this run took. We will compare this runtime with the duration of the following runs.
 
