import geopandas as gpd
import pandas as pd
import argparse
import re, os
import pickle, copy
from pathlib import Path
import datetime
gpd.options.io_engine = "pyogrio"

from ngen.config_gen.file_writer import DefaultFileWriter
from ngen.config_gen.hook_providers import DefaultHookProvider
from ngen.config_gen.generate import generate_configs

from ngen.config_gen.models.cfe import Cfe
from ngen.config_gen.models.pet import Pet

from ngen.config.realization import NgenRealization
from ngen.config.configurations import Routing

def gen_noah_owp_confs_from_pkl(pkl_file,out_dir,start,end):

    if not os.path.exists(out_dir):
        os.system(f"mkdir -p {out_dir}")

    with open(pkl_file, 'rb') as fp:
        nom_dict = pickle.load(fp)

    for jcatch in nom_dict:
        jcatch_str = copy.deepcopy(nom_dict[jcatch])
        for j,jline in enumerate(jcatch_str):
            if "startdate" in jline:
                pattern = r'(startdate\s*=\s*")[0-9]{12}'
                jcatch_str[j] = re.sub(pattern, f"startdate        = \"{start.strftime('%Y%m%d%H%M')}", jline)
            if "enddate" in jline:
                pattern = r'(enddate\s*=\s*")[0-9]{12}'
                jcatch_str[j] =  re.sub(pattern, f"enddate          = \"{end.strftime('%Y%m%d%H%M')}", jline)

        with open(Path(out_dir,f"noah-owp-modular-init-{jcatch}.namelist.input"),"w") as fp:
            fp.writelines(jcatch_str)

def generate_troute_conf(out_dir,start,max_loop_size,geo_file_path):

    template = Path(__file__).parent.parent.parent.parent/"configs/ngen/ngen.yaml"

    with open(template,'r') as fp:
        conf_template = fp.readlines()

    for j,jline in enumerate(conf_template):
        if "qts_subdivisions" in jline:
            qts_subdivisions = int(jline.strip().split(': ')[-1])

    nts = max_loop_size * qts_subdivisions
      
    troute_conf_str = conf_template
    for j,jline in enumerate(conf_template):
        if "start_datetime" in jline:
            pattern = r'\d{4}-\d{2}-\d{2} \d{2}:\d{2}:\d{2}'
            troute_conf_str[j] = re.sub(pattern, start.strftime('%Y-%m-%d %H:%M:%S'), jline)   

        pattern = r'^\s*max_loop_size\s*:\s*\d+\.\d+'
        if re.search(pattern,jline):
            troute_conf_str[j] = re.sub(pattern,  f"    max_loop_size: {max_loop_size}      ", jline)                    

        pattern = r'^\s*nts\s*:\s*\d+\.\d+'
        if re.search(pattern,jline):
            troute_conf_str[j] = re.sub(pattern,  f"    nts: {nts}      ", jline)

        pattern = r'(geo_file_path:).*'
        if re.search(pattern,jline):
            troute_conf_str[j] = re.sub(pattern,  f'\\1 {geo_file_path}', jline)            

    with open(Path(out_dir,"ngen.yaml"),'w') as fp:
        fp.writelines(troute_conf_str)  

def gen_petAORcfe(hf_file,out,models,include):
    for j, jmodel in enumerate(include):
        hf: gpd.GeoDataFrame = gpd.read_file(hf_file, layer="divides")
        hf_lnk_data: pd.DataFrame = gpd.read_file(hf_file,layer="model-attributes")
        hook_provider = DefaultHookProvider(hf=hf, hf_lnk_data=hf_lnk_data)
        jmodel_out = Path(out,'cat_config',jmodel)
        os.system(f"mkdir -p {jmodel_out}")
        file_writer = DefaultFileWriter(jmodel_out)
        generate_configs(
            hook_providers=hook_provider,
            hook_objects=[models[j]],
            file_writer=file_writer,
        )

# Austin's multiprocess example from chat 3/25
# import concurrent.futures as cf
# from functools import partial
# def generate_configs_multiprocessing(
#     hook_providers: Iterable["HookProvider"],
#     hook_objects: Collection[BuilderVisitableFn],
#     file_writer: FileWriter,
#     pool: cf.ProcessPoolExecutor,
# ):
#     def capture(divide_id: str, bv: BuilderVisitableFn):
#         bld_vbl = bv()
#         bld_vbl.visit(hook_prov)
#         model = bld_vbl.build()
#         file_writer(divide_id, model)

#     div_hook_obj = DivideIdHookObject()
#     for hook_prov in hook_providers:
#         # retrieve current divide id
#         div_hook_obj.visit(hook_prov)
#         divide_id = div_hook_obj.divide_id()
#         assert divide_id is not None

#         fn = partial(capture, divide_id=divide_id)
#         pool.map(fn, hook_objects)

if __name__ == "__main__":

    parser = argparse.ArgumentParser()
    parser.add_argument(
        "--hf_file",
        dest="hf_file", 
        type=str,
        help="Path to the .gpkg", 
        required=False
    )
    parser.add_argument(
        "--outdir",
        dest="outdir", 
        type=str,
        help="Path to write ngen configs", 
        required=False
    )    
    parser.add_argument(
        "--pkl_file",
        dest="pkl_file", 
        type=str,
        help="Path to the noahowp pkl", 
        required=False
    )      
    parser.add_argument(
        "--realization",
        dest="realization", 
        type=str,
        help="Path to the ngen realization", 
        required=False
    )     

    args = parser.parse_args()

    serialized_realization = NgenRealization.parse_file(args.realization)
    start = serialized_realization.time.start_time
    end   = serialized_realization.time.end_time    
    max_loop_size = (end - start + datetime.timedelta(hours=1)).total_seconds() / (serialized_realization.time.output_interval)
    models = []
    ii_cfe_or_pet = False
    model_names = []
    for jform in serialized_realization.global_config.formulations:
        for jmod in jform.params.modules:
            model_names.append(jmod.params.model_name)

    geo_file_path = os.path.join("./config",os.path.basename(args.hf_file))

<<<<<<< HEAD
    dir_dict = {"CFE":"CFE",
                "PET":"PET",
                "NoahOWP":"NOAH-OWP-M",
                "SLOTH":""}

    ignore = []
    for jmodel in model_names:
        config_path = Path(args.outdir,"cat_config",dir_dict[jmodel])
        if config_path.exists(): ignore.append(jmodel)
    routing_path = Path(args.outdir,"ngen.yaml")
    if routing_path.exists(): ignore.append("routing")        
=======
    if "PET" in model_names:
        models.append(Pet)
        include.append("PET")
        ii_cfe_or_pet = True            
    if "CFE" in model_names:
        models.append(Cfe)    
        include.append("CFE")
        ii_cfe_or_pet = True            
>>>>>>> 41343892

    if "NoahOWP" in model_names:
        if "NoahOWP" in ignore:
            print(f'ignoring NoahOWP')
        else:
            if "pkl_file" in args:
                print(f'Generating NoahOWP configs from pickle',flush = True)
                noah_dir = Path(args.outdir,'cat_config','NOAH-OWP-M')
                os.system(f'mkdir -p {noah_dir}')
                gen_noah_owp_confs_from_pkl(args.pkl_file, noah_dir, start, end)
            else:
                raise Exception(f"Generating NoahOWP configs manually not implemented, create pkl.")            

    if "CFE" in model_names: 
        if "CFE" in ignore:
            print(f'ignoring CFE')
        else:
            print(f'Generating CFE configs from pydantic models',flush = True)
            gen_petAORcfe(args.hf_file,args.outdir,[Cfe],["CFE"])

    if "PET" in model_names: 
        if "PET" in ignore:
            print(f'ignoring PET')
        else:
            print(f'Generating PET configs from pydantic models',flush = True)
            gen_petAORcfe(args.hf_file,args.outdir,[Pet],["PET"])

    globals = [x[0] for x in serialized_realization]
    if serialized_realization.routing is not None:
        if "routing" in ignore:
            print(f'ignoring routing')
        else:
            print(f'Generating t-route config from template',flush = True)
            generate_troute_conf(args.outdir,start,max_loop_size,geo_file_path) 

    print(f'Done!',flush = True)<|MERGE_RESOLUTION|>--- conflicted
+++ resolved
@@ -158,7 +158,6 @@
 
     geo_file_path = os.path.join("./config",os.path.basename(args.hf_file))
 
-<<<<<<< HEAD
     dir_dict = {"CFE":"CFE",
                 "PET":"PET",
                 "NoahOWP":"NOAH-OWP-M",
@@ -170,16 +169,6 @@
         if config_path.exists(): ignore.append(jmodel)
     routing_path = Path(args.outdir,"ngen.yaml")
     if routing_path.exists(): ignore.append("routing")        
-=======
-    if "PET" in model_names:
-        models.append(Pet)
-        include.append("PET")
-        ii_cfe_or_pet = True            
-    if "CFE" in model_names:
-        models.append(Cfe)    
-        include.append("CFE")
-        ii_cfe_or_pet = True            
->>>>>>> 41343892
 
     if "NoahOWP" in model_names:
         if "NoahOWP" in ignore:
