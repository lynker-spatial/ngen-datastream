#!/bin/bash
set -e

SCRIPT_DIR=$(dirname "$(realpath "$0")")
PACAKGE_DIR=$(dirname $SCRIPT_DIR)
START_TIME=$(env TZ=US/Eastern date +'%Y%m%d%H%M%S')

is_s3_key() {
  [[ "$1" =~ ^s3:// ]]
}
is_tarball() {
  [[ "$1" =~ \.tar\.gz$ || "$1" =~ \.tgz$ || "$1" =~ \.tar$ ]]
}
is_netcdf() {
  [[ "$1" =~ \.nc$ ]]
}
is_directory() {
  [[ -d "$1" ]]
}
is_url() {
  [[ "$1" =~ ^(https?|ftp):// ]]
}
is_file() {
  [[ -e "$1" ]]
}

get_file() {
    local IN_STRING="$1"
    local OUT_STRING="$2"
    
    IN_STRING_BASE=$(basename $IN_STRING)
    echo "Retrieving "$IN_STRING" and storing it here "$OUT_STRING
    if is_directory "$IN_STRING"; then
        cp -r $IN_STRING/* $OUT_STRING
    elif is_s3_key "$IN_STRING"; then
        OUTPUT=$(aws s3 ls $IN_STRING)
        NUM_LINES=$(echo "$OUTPUT" | wc -l)
        if [ $NUM_LINES -eq 0 ]; then
            echo "Nothing found for $IN_STRING"
        elif [ $NUM_LINES -eq 1 ]; then
            aws s3 cp "$IN_STRING" "$(pwd)/$IN_STRING_BASE"
            get_file "$(pwd)/$IN_STRING_BASE" $OUT_STRING
            rm "$(pwd)/$IN_STRING_BASE"
        else
            aws s3 --recursive $IN_STRING $OUT_STRING
        fi 
    elif is_tarball "$IN_STRING"; then
        tar --use-compress-program=pigz -xf $IN_STRING -C "${OUT_STRING%/}"
    elif is_netcdf "$IN_STRING"; then
        cp $IN_STRING $OUT_STRING
    elif is_url "$IN_STRING"; then
        curl -# -L -o "$OUT_STRING" "$IN_STRING"
    elif is_file "$IN_STRING"; then
        cp $IN_STRING $OUT_STRING        
    else
        echo "ngen-datastream doesn't know how to deal with $IN_STRING"
    fi
}

is_in_list() {
  local var="$1"
  shift
  local list=("$@")
  for item in "${list[@]}"; do
    if [[ "$item" == "$var" ]]; then
      return 0
    fi
  done
  return 1
}

log_time() {
    local LABEL="$1"
    local LOG="$2"
    echo "$LABEL: $(env TZ=US/Eastern date +'%Y%m%d%H%M%S')" >> $LOG
}

usage() {
    echo ""
    echo "Usage: $0 [options]"
    echo "Either provide a datastream configuration file"
    echo "  -c, --CONF_FILE           <Path to datastream configuration file> "  
    echo "or run with cli args"
    echo "  -s, --START_DATE          <YYYYMMDDHHMM or \"DAILY\"> "
    echo "  -e, --END_DATE            <YYYYMMDDHHMM> "
    echo "  -C, --FORCING_SOURCE      <Forcing source option> "
    echo "  -D, --DOMAIN_NAME         <Name for spatial domain> "    
    echo "  -g, --GEOPACKAGE          <Path to geopackage file> "
    echo "  -I, --SUBSET_ID           <Hydrofabric id to subset>  "
    echo "  -i, --SUBSET_ID_TYPE      <Hydrofabric id type>  "   
    echo "  -v, --HYDROFABRIC_VERSION <Hydrofabric version> "      
    echo "  -R, --REALIZATION         <Path to realization file> "  
    echo "  -d, --DATA_DIR            <Path to write to> "
    echo "  -r, --RESOURCE_DIR        <Path to resource directory> "
    echo "  -f, --NWM_FORCINGS_DIR    <Path to nwm forcings directory> "
    echo "  -F, --NGEN_FORCINGS       <Path to ngen forcings directory, tarball, or netcdf> "
    echo "  -N, --NGEN_BMI_CONFS      <Path to ngen BMI config directory> "
    echo "  -S, --S3_MOUNT            <Path to mount s3 bucket to>  "
    echo "  -o, --S3_PREFIX           <File prefix within s3 mount> "
    echo "  -n, --NPROCS              <Process limit> "
    echo "  -y, --DRYRUN              <True to skip calculations> "
    exit 1
}

# init variables
CONF_FILE=""
START_DATE=""
END_DATE=""
FORCING_SOURCE="NWM_RETRO_V3"
DOMAIN_NAME=""
GEOPACKAGE=""
SUBSET_ID=""
SUBSET_ID_TYPE=""
HYDROFABRIC_VERSION=""
REALIZATION=""
DATA_DIR=""
RESOURCE_DIR=""
NWM_FORCINGS_DIR=""
NGEN_FORCINGS=""
NGEN_BMI_CONFS=""
S3_MOUNT=""
S3_PREFIX=""
NPROCS=4
DRYRUN="False"

PKL_FILE=""
DATASTREAM_WEIGHTS=""

FORCING_SOURCE_OPTIONS=("NWM_RETRO_V2" "NWM_RETRO_V3" "NWM_OPERATIONAL_V3" "NOMADS_OPERATIONAL")
if is_in_list "$FORCING_SOURCE" "${FORCING_SOURCE_OPTIONS[@]}"; then
  :
else
  echo "FORCING_SOURCE $FORCING_SOURCE not among options: $FORCING_SOURCE_OPTIONS"
fi

if ! command -v ec2-metadata >/dev/null 2>&1; then
    HOST_TYPE="NON-AWS"
else
    HOST_TYPE=$(ec2-metadata --instance-type)
    HOST_TYPE=$(echo "$HOST_TYPE" | awk -F': ' '{print $2}')
fi
echo "HOST_TYPE" $HOST_TYPE
if [ -f "/etc/os-release" ]; then
    HOST_OS=$(cat /etc/os-release | grep "PRETTY_NAME")
    HOST_OS=$(echo "$HOST_OS" | sed 's/.*"\(.*\)"/\1/')
else 
    echo "Warning: /etc/os-release file not found"
fi
echo "HOST_OS" $HOST_OS

PLATORM_TAG=""
if [ $(uname -m) = "x86_64" ]; then
    PLATORM_TAG="-x86"
elif [ $(uname -m) = "arm64" ]; then
    PLATORM_TAG=""
else 
  echo "Warning: Unsupported architecture $(uname -m)"
fi

# read cli args
while [ "$#" -gt 0 ]; do
    case "$1" in
        -c|--CONF_FILE) CONF_FILE="$2"; shift 2;;    
        -s|--START_DATE) START_DATE="$2"; shift 2;;
        -e|--END_DATE) END_DATE="$2"; shift 2;;
        -C|--FORCING_SOURCE) FORCING_SOURCE="$2"; shift 2;;
        -D|--DOMAIN_NAME) DOMAIN_NAME="$2"; shift 2;;
        -g|--GEOPACKAGE) GEOPACKAGE="$2"; shift 2;;
        -I|--SUBSET_ID) SUBSET_ID="$2"; shift 2;;
        -i|--SUBSET_ID_TYPE) SUBSET_ID_TYPE="$2"; shift 2;;
        -v|--HYDROFABRIC_VERSION) HYDROFABRIC_VERSION="$2"; shift 2;;        
        -R|--REALIZATION) REALIZATION="$2"; shift 2;;
        -d|--DATA_DIR) DATA_DIR="$2"; shift 2;;
        -r|--RESOURCE_DIR) RESOURCE_DIR="$2"; shift 2;;
        -f|--NWM_FORCINGS_DIR) NWM_FORCINGS_DIR="$2"; shift 2;;
        -F|--NGEN_FORCINGS) NGEN_FORCINGS="$2"; shift 2;;
        -N|--NGEN_BMI_CONFS) NGEN_BMI_CONFS="$2"; shift 2;;
        -S|--S3_MOUNT) S3_MOUNT="$2"; shift 2;;
        -o|--S3_PREFIX) S3_PREFIX="$2"; shift 2;;
        -n|--NPROCS) NPROCS="$2"; shift 2;;
        -y|--DRYRUN) DRYRUN="$2"; shift 2;;
        *) usage;;
    esac
done

echo "Running datastream with max ${NPROCS} processes"

if [ ! -z $CONF_FILE ]; then
    echo "Configuration option provided" $CONF_FILE
    if [ -e "$CONF_FILE" ]; then
        echo "Any variables defined in "$CONF_FILE" will override cli args"
        echo ""
        cat $CONF_FILE
        echo ""
        echo ""
        source "$CONF_FILE"
    else
        echo $CONF_FILE" not found!!"
        exit 1
    fi
else
    echo "No configuration file detected, using cli args"
fi

# set paths for daily run
DATE=$(env TZ=US/Eastern date +'%Y%m%d')
if [ $START_DATE == "DAILY" ]; then
    if [[ -z "$END_DATE" ]]; then
        if [[ -z "$DATA_DIR" ]]; then
            DATA_DIR="${PACAKGE_DIR%/}/data/$DATE"
        fi
        if [[ -n "${S3_MOUNT}" ]]; then     
            if [[ -z "${S3_PREFIX}" ]]; then
                S3_PREFIX="daily/$DATE" 
            fi
            S3_OUT="$S3_MOUNT/$S3_PREFIX"
            echo "S3_OUT: " $S3_OUT
            mkdir -p $S3_OUT 
        fi
    else
        if [[ -z "$DATA_DIR" ]]; then
            DATA_DIR="${PACAKGE_DIR%/}/data/${END_DATE::-4}"
        fi
        if [[ -n "${S3_MOUNT}" ]]; then
            if [[ -z "${S3_PREFIX}" ]]; then
                S3_PREFIX="daily/${END_DATE::-4}"
            fi 
            S3_OUT="$S3_MOUNT/$S3_PREFIX"
            echo "S3_OUT: " $S3_OUT
            mkdir -p $S3_OUT 
        fi
    fi
else
    if [[ -z "${DATA_DIR}" ]]; then
        DATA_DIR="${PACAKGE_DIR%/}/data/$START_DATE-$END_DATE"
    fi
    if [[ -n "${S3_MOUNT}" ]]; then
        S3_OUT="$S3_MOUNT$S3_PREFIX"
        echo "S3_OUT: " $S3_OUT
        mkdir -p $S3_OUT
    fi
fi

# create directories
if [ -e "$DATA_DIR" ]; then
    echo "The path $DATA_DIR exists. Please delete it or set a different path."
    exit 1
fi

mkdir -p $DATA_DIR
NGEN_RUN="${DATA_DIR%/}/ngen-run"

DATASTREAM_META="${DATA_DIR%/}/datastream-metadata"
DATASTREAM_RESOURCES="${DATA_DIR%/}/datastream-resources"
DATASTREAM_RESOURCES_NGENCONF="${DATASTREAM_RESOURCES%/}/config/"
DATASTREAM_RESOURCES_NWMFORCINGS="${DATASTREAM_RESOURCES%/}/nwm-forcings/"
DATASTREAM_RESOURCES_NGENFORCINGS="${DATASTREAM_RESOURCES%/}/ngen-forcings/"
DATASTREAM_PROFILING="${DATASTREAM_META%/}/profile.txt"
mkdir -p $DATASTREAM_RESOURCES
mkdir -p $DATASTREAM_META
touch $DATASTREAM_PROFILING
echo "DATASTREAM_START: $START_TIME" > $DATASTREAM_PROFILING

NGENRUN_CONFIG="${NGEN_RUN%/}/config"
NGENRUN_FORCINGS="${NGEN_RUN%/}/forcings"
NGENRUN_OUTPUT="${NGEN_RUN%/}/outputs"
NGENRUN_OUTPUT_NGEN="${NGEN_RUN%/}/outputs/ngen"
NGENRUN_OUTPUT_PARQUET="${NGEN_RUN%/}/outputs/parquet"
NGENRUN_OUTPUT_TROUTE="${NGEN_RUN%/}/outputs/troute"
NGENRUN_RESTART="${NGEN_RUN%/}/restart"
NGENRUN_LAKEOUT="${NGEN_RUN%/}/lakeout"
mkdir -p $NGENRUN_CONFIG
mkdir -p $NGENRUN_FORCINGS
mkdir -p $NGENRUN_OUTPUT
mkdir -p $NGENRUN_OUTPUT_NGEN
mkdir -p $NGENRUN_OUTPUT_PARQUET
mkdir -p $NGENRUN_OUTPUT_TROUTE
mkdir -p $NGENRUN_RESTART
mkdir -p $NGENRUN_LAKEOUT

DOCKER_DIR="$(dirname "${SCRIPT_DIR%/}")/docker"
DOCKER_MOUNT="/mounted_dir"
DOCKER_RESOURCES="${DOCKER_MOUNT%/}/datastream-resources"
DOCKER_META="${DOCKER_MOUNT%/}/datastream-metadata"
DOCKER_FP="/ngen-datastream/forcingprocessor/src/forcingprocessor/"

log_time "GET_RESOURCES_START" $DATASTREAM_PROFILING
if [ ! -z $RESOURCE_DIR ]; then
    echo "running in lite mode"
    get_file "$RESOURCE_DIR" $DATASTREAM_RESOURCES
else
<<<<<<< HEAD
    echo "running in standard mode"    
=======
    echo "running in standard mode"
>>>>>>> 3cf6af95
    mkdir -p $DATASTREAM_RESOURCES_NGENCONF
fi  

if [ ! -z $RESOURCE_DIR ]; then  

    # Untar ngen bmi module configs    
    if [ -f "$NGEN_BMI_CONFS" ]; then
        echo "Using" $NGEN_BMI_CONFS
        tar -xf $NGEN_BMI_CONFS -C "${NGENRUN_CONFIG%/}"
    fi    

    # Look for realization
    if [ -z $REALIZATION ]; then
        REALIZATION_RESOURCES=$(find "$DATASTREAM_RESOURCES_NGENCONF" -type f -name "*realization*.json")
        if [ -z $REALIZATION_RESOURCES ]; then
            echo "realization arg is required if not providing within the resource directory"
            exit 1
        else
            REAL_BASE=$(basename $REALIZATION_RESOURCES)                        
        fi
    else
        REAL_BASE=$(basename $REALIZATION)
        REALIZATION_RESOURCES="$DATASTREAM_RESOURCES_NGENCONF$REAL_BASE"
        get_file "$REALIZATION" $REALIZATION_RESOURCES   
    fi

    # Look for geopackage file
    if [ -z $GEOPACKAGE ]; then
        GEOPACKAGE_RESOURCES=$(find "$DATASTREAM_RESOURCES_NGENCONF" -type f -name "*.gpkg")
        NGEO=$(find "$DATASTREAM_RESOURCES_NGENCONF" -type f -name "*.gpkg" | wc -l)
        if [ ${NGEO} -gt 1 ]; then
            echo "At most one geopackage is allowed in "$DATASTREAM_RESOURCES_NGENCONF
            exit 1
        fi
        if [ ${NGEO} -gt 0 ]; then
            echo "Using" $GEOPACKAGE_RESOURCES
            GEO_BASE=$(basename $GEOPACKAGE_RESOURCES)
        else
            echo "geopackage missing from resources"     
            exit 1   
        fi    
    else
        GEO_BASE=$(basename $GEOPACKAGE)
        GEOPACKAGE_RESOURCES="$DATASTREAM_RESOURCES_NGENCONF/$GEO_BASE"
        get_file $GEOPACKAGE $GEOPACKAGE_RESOURCES
        NGEO=1
    fi

    # Look for nwm forcings
    if [ -z $NWM_FORCINGS_DIR ]; then
        NWM_FORCINGS_DIR=$(find $DATASTREAM_RESOURCES -type d -name "nwm-forcings")
        NNWM_FORCINGS_DIR=$(find $DATASTREAM_RESOURCES -type d -name "nwm-forcings" | wc -l)
        if [ ${NNWM_FORCINGS_DIR} -gt 0 ]; then
            NWM_FORCINGS=$(find "$DATASTREAM_RESOURCES_NWMFORCINGS" -type f -name "*.nc")
        fi
    fi

    # Look for ngen forcings
    if [ -z $NGEN_FORCINGS ]; then
        NNGEN_FORCINGS_DIR=$(find $DATASTREAM_RESOURCES -type d -name "ngen-forcings" | wc -l)
        if [ ${NNGEN_FORCINGS_DIR} -gt 0 ]; then
            NGEN_FORCINGS=$(find $DATASTREAM_RESOURCES_NGENFORCINGS -type f -name "forcings.")
        fi
    fi 

    # Look for partitions file
    PARTITION_RESOURCES=$(find "$DATASTREAM_RESOURCES_NGENCONF" -type f -name "*partitions*.json")
    if [ -e "$PARTITION_RESOURCES" ]; then
        PARTITION_NGENRUN=$NGEN_RUN/$(basename $PARTITION_RESOURCES)
        echo "Found $PARTITION_RESOURCES, copying to $PARTITION_NGENRUN"
        cp $PARTITION_RESOURCES $PARTITION_NGENRUN
    fi    

else
    echo "RESOURCE_DIR not provided, using cli args"

    if [ ! -z $REALIZATION ]; then
        REAL_BASE=$(basename $REALIZATION)
        REALIZATION_RESOURCES="$DATASTREAM_RESOURCES_NGENCONF$REAL_BASE"
        get_file "$REALIZATION" $REALIZATION_RESOURCES        
    else
        echo "realization arg is required"
        exit 1
    fi    

    # ngen bmi module configs    
    if [ ! -z "$NGEN_BMI_CONFS" ]; then
        echo "Using" $NGEN_BMI_CONFS
        cp -r "$NGEN_BMI_CONFS"/* $NGENRUN_CONFIG
    fi  

    # Look for nwm forcings
    if [ ! -z $NWM_FORCINGS_DIR ]; then
        NWM_FORCINGS=$(find "$NWM_FORCINGS_DIR" -type f -name "*.nc")
    fi    

    if [ ! -z $SUBSET_ID ]; then
        echo "aquiring geospatial data from hfsubset"        
    else
        if [ ! -z $GEOPACKAGE ]; then
            GEO_BASE=$(basename $GEOPACKAGE)
            GEOPACKAGE_RESOURCES="$DATASTREAM_RESOURCES_NGENCONF/$GEO_BASE"
            get_file "$GEOPACKAGE" $GEOPACKAGE_RESOURCES            
        else
            echo "geopackage arg is required"
            exit 1
        fi
    fi
fi

if [ ! -z $SUBSET_ID ]; then
    log_time "SUBSET_START" $DATASTREAM_PROFILING
    GEO_BASE="$SUBSET_ID.gpkg"
    GEOPACKAGE_RESOURCES="${DATASTREAM_RESOURCES_NGENCONF%/}/$GEO_BASE"
    hfsubset -w "medium_range" -s 'nextgen' -v "2.1.1" -l divides,flowlines,network,nexus,forcing-weights,flowpath-attributes,model-attributes -o $GEOPACKAGE_RESOURCES -t $SUBSET_ID_TYPE $SUBSET_ID
    GEOPACKAGE_NGENRUN=$NGENRUN_CONFIG/$GEO_BASE
    cp $GEOPACKAGE_RESOURCES $GEOPACKAGE_NGENRUN        
    log_time "SUBSET_END" $DATASTREAM_PROFILING
fi 

# copy files from resources into ngen-run
REALIZATION_NGENRUN=$NGENRUN_CONFIG/"realization.json"
cp $REALIZATION_RESOURCES $REALIZATION_NGENRUN
GEOPACKAGE_NGENRUN=$NGENRUN_CONFIG/$GEO_BASE
cp $GEOPACKAGE_RESOURCES $GEOPACKAGE_NGENRUN
if [ -z "$DOMAIN_NAME" ]; then
    DOMAIN_NAME=${GEO_BASE%".gpkg"}
fi
log_time "GET_RESOURCES_END" $DATASTREAM_PROFILING

# begin calculations
log_time "DATASTREAMCONFGEN_START" $DATASTREAM_PROFILING
DOCKER_TAG="awiciroh/datastream:latest$PLATORM_TAG"
echo "Generating ngen-datastream metadata"
CONFIGURER="/ngen-datastream/python/src/datastream/configure-datastream.py"
docker run --rm -v "$DATA_DIR":"$DOCKER_MOUNT" $DOCKER_TAG \
    python $CONFIGURER \
    --docker_mount $DOCKER_MOUNT --start_date "$START_DATE" --end_date "$END_DATE" --data_path "$DATA_DIR" --forcings "$NGEN_FORCINGS" --forcing_source "$FORCING_SOURCE" --resource_path "$RESOURCE_DIR" --gpkg "$GEOPACKAGE_RESOURCES" --subset_id_type "$SUBSET_ID_TYPE" --subset_id "$SUBSET_ID" --hydrofabric_version "$HYDROFABRIC_VERSION" --nprocs "$NPROCS" --domain_name "$DOMAIN_NAME" --host_type "$HOST_TYPE" --host_os "$HOST_OS" --realization_file "${DOCKER_MOUNT}/ngen-run/config/realization.json"
log_time "DATASTREAMCONFGEN_END" $DATASTREAM_PROFILING

log_time "NGENCONFGEN_START" $DATASTREAM_PROFILING
# Look for pkl file
PKL_NAME="noah-owp-modular-init.namelist.input.pkl"
PKL_FILE=$(find "$NGENRUN_CONFIG" -type f -name $PKL_NAME)
if [ ! -f "$PKL_FILE" ]; then
    echo "Generating noah-owp pickle file"
    NOAHOWPPKL_GENERATOR="/ngen-datastream/python/src/datastream/noahowp_pkl.py"
    if [ "$DRYRUN" == "True" ]; then
        echo "DRYRUN - NOAH PKL CALCULATION SKIPPED"
        echo "COMMAND: docker run --rm -v "$NGEN_RUN":"$DOCKER_MOUNT" $DOCKER_TAG \
            python $NOAHOWPPKL_GENERATOR \
            --hf_file "$DOCKER_MOUNT/config/$GEO_BASE" --outdir $DOCKER_MOUNT"/config""
    else
        docker run --rm -v "$NGEN_RUN":"$DOCKER_MOUNT" $DOCKER_TAG \
            python $NOAHOWPPKL_GENERATOR \
            --hf_file "$DOCKER_MOUNT/config/$GEO_BASE" --outdir $DOCKER_MOUNT"/config"
    fi
fi

echo "Generating NGEN configs"
NGEN_CONFGEN="/ngen-datastream/python/src/datastream/ngen_configs_gen.py"
if [ "$DRYRUN" == "True" ]; then
    echo "DRYRUN - NGEN BMI CONFIGURATION FILE CREATION SKIPPED"
    echo "COMMAND: docker run --rm -v "$NGEN_RUN":"$DOCKER_MOUNT" \
        -u $(id -u):$(id -g) \
        $DOCKER_TAG python $NGEN_CONFGEN \
        --hf_file "$DOCKER_MOUNT/config/$GEO_BASE" --outdir "$DOCKER_MOUNT/config" --pkl_file "$DOCKER_MOUNT/config"/$PKL_NAME --realization "$DOCKER_MOUNT/config/realization.json""
else
    docker run --rm -v "$NGEN_RUN":"$DOCKER_MOUNT" \
        -u $(id -u):$(id -g) \
        $DOCKER_TAG python $NGEN_CONFGEN \
        --hf_file "$DOCKER_MOUNT/config/$GEO_BASE" --outdir "$DOCKER_MOUNT/config" --pkl_file "$DOCKER_MOUNT/config"/$PKL_NAME --realization "$DOCKER_MOUNT/config/realization.json"
    TAR_NAME="ngen-bmi-configs.tar.gz"
    NGENCON_TAR="${DATASTREAM_RESOURCES_NGENCONF%/}/$TAR_NAME"
    tar -cf - --exclude="*noah-owp-modular-init-cat*.namelist.input" --exclude="*realization*" --exclude="*.gpkg" --exclude="*.parquet" -C $NGENRUN_CONFIG . | pigz > $NGENCON_TAR
fi
log_time "NGENCONFGEN_END" $DATASTREAM_PROFILING    

if [ ! -z $NGEN_FORCINGS ]; then
    log_time "GET_FORCINGS_START" $DATASTREAM_PROFILING
    echo "Using $NGEN_FORCINGS"
    FORCINGS_BASE=$(basename $NGEN_FORCINGS)    
    get_file "$NGEN_FORCINGS" "$NGENRUN_FORCINGS"
    log_time "GET_FORCINGS_END" $DATASTREAM_PROFILING
else
    log_time "FORCINGPROCESSOR_START" $DATASTREAM_PROFILING
    echo "Creating nwm filenames file"
    DOCKER_TAG="awiciroh/forcingprocessor:latest$PLATORM_TAG"
    if [ ! -z $NWM_FORCINGS_DIR ]; then
        LOCAL_FILENAMES="filenamelist.txt"
        > "$LOCAL_FILENAMES"
        for file in $NWM_FORCINGS; do
            echo "$file"
        done | sort >> "$LOCAL_FILENAMES"
        cp $LOCAL_FILENAMES $DATASTREAM_META/filenamelist_local.txt
        rm $LOCAL_FILENAMES

        FILENAMES="filenamelist.txt"
        > "$FILENAMES"
        for file in $NWM_FORCINGS; do
            echo "$file"
        done | sort | while read -r file; do
            filebase=$(basename $file)
            echo "$DOCKER_RESOURCES/nwm-forcings/$filebase" >> "$FILENAMES"
        done
        cp $LOCAL_FILENAMES $DATASTREAM_META/filenamelist.txt
        rm $FILENAMES
        
        if [ ! -e $DATASTREAM_RESOURCES_NWMFORCINGS ]; then
            mkdir -p $DATASTREAM_RESOURCES_NWMFORCINGS
            echo "Copying nwm files into "$DATASTREAM_RESOURCES_NWMFORCINGS
            cp -r $NWM_FORCINGS_DIR/* $DATASTREAM_RESOURCES_NWMFORCINGS
        fi
    else
        docker run --rm -v "$DATA_DIR:"$DOCKER_MOUNT"" \
            -u $(id -u):$(id -g) \
            -w "$DOCKER_RESOURCES" $DOCKER_TAG \
            python "$DOCKER_FP"nwm_filenames_generator.py \
            "$DOCKER_MOUNT"/datastream-metadata/conf_nwmurl.json
        mv $DATASTREAM_RESOURCES/*filenamelist*.txt $DATASTREAM_META
    fi
    echo "Creating forcing files"
    if [ "$DRYRUN" == "True" ]; then
        echo "DRYRUN - FORCINGPROCESSOR SKIPPED"
        echo "COMMAND: docker run --rm -v "$DATA_DIR:"$DOCKER_MOUNT"" \
            -u $(id -u):$(id -g) \
            -w "$DOCKER_RESOURCES" $DOCKER_TAG \
            python "$DOCKER_FP"processor.py "$DOCKER_META"/conf_fp.json"
    else
        docker run --rm -v "$DATA_DIR:"$DOCKER_MOUNT"" \
            -u $(id -u):$(id -g) \
            -w "$DOCKER_RESOURCES" $DOCKER_TAG \
            python "$DOCKER_FP"processor.py "$DOCKER_META"/conf_fp.json
        mv $DATASTREAM_RESOURCES/profile_fp.txt $DATASTREAM_META 
        log_time "FORCINGPROCESSOR_END" $DATASTREAM_PROFILING
        if [ ! -e $$DATASTREAM_RESOURCES_NGENFORCINGS ]; then
            mkdir -p $DATASTREAM_RESOURCES_NGENFORCINGS
        fi
        cp $NGEN_RUN/forcings/*forcings* $DATASTREAM_RESOURCES_NGENFORCINGS
    fi
fi    

log_time "VALIDATION_START" $DATASTREAM_PROFILING
VALIDATOR="/ngen-datastream/python/src/datastream/run_validator.py"
DOCKER_TAG="awiciroh/datastream:latest$PLATORM_TAG"
echo "Validating " $NGEN_RUN
if [ "$DRYRUN" == "True" ]; then
    echo "DRYRUN - VALIDATION SKIPPED"
    echo "COMMAND: docker run --rm -v "$NGEN_RUN":"$DOCKER_MOUNT" \
        $DOCKER_TAG python $VALIDATOR \
        --data_dir $DOCKER_MOUNT"
else
    docker run --rm -v "$NGEN_RUN":"$DOCKER_MOUNT" \
        $DOCKER_TAG python $VALIDATOR \
        --data_dir $DOCKER_MOUNT
fi
log_time "VALIDATION_END" $DATASTREAM_PROFILING

log_time "NGEN_START" $DATASTREAM_PROFILING
echo "Running NextGen in AUTO MODE from CIROH-UA/NGIAB-CloudInfra"
if [ "$DRYRUN" == "True" ]; then
    echo "DRYRUN - NEXTGEN EXECUTION SKIPPED"
    echo "COMMAND: docker run --rm -v "$NGEN_RUN":"$DOCKER_MOUNT" awiciroh/ciroh-ngen-image:latest$PLATORM_TAG "$DOCKER_MOUNT" auto $NPROCS"
else
    docker run --rm -v "$NGEN_RUN":"$DOCKER_MOUNT" awiciroh/ciroh-ngen-image:latest$PLATORM_TAG "$DOCKER_MOUNT" auto $NPROCS
    cp -r $NGEN_RUN/*partitions* $DATASTREAM_RESOURCES_NGENCONF/
fi
log_time "NGEN_END" $DATASTREAM_PROFILING



log_time "MERKLE_START" $DATASTREAM_PROFILING
if [ "$DRYRUN" == "True" ]; then
    echo "DRYRUN - MERKDIR EXECUTION SKIPPED"
    echo "COMMAND: docker run --rm -v "$DATA_DIR":"$DOCKER_MOUNT" zwills/merkdir /merkdir/merkdir gen -o $DOCKER_MOUNT/merkdir.file $DOCKER_MOUNT"
else
    docker run --rm -v "$DATA_DIR":"$DOCKER_MOUNT" zwills/merkdir /merkdir/merkdir gen -o $DOCKER_MOUNT/merkdir.file $DOCKER_MOUNT
fi
log_time "MERKLE_END" $DATASTREAM_PROFILING

log_time "TAR_START" $DATASTREAM_PROFILING
TAR_NAME="ngen-run.tar.gz"
NGENRUN_TAR="${DATA_DIR%/}/$TAR_NAME"
tar -cf - $NGEN_RUN | pigz > $NGENRUN_TAR
log_time "TAR_END" $DATASTREAM_PROFILING

log_time "DATASTREAM_END" $DATASTREAM_PROFILING

if [ -e "$S3_OUT" ]; then
    log_time "S3_MOVE_START" $DATASTREAM_PROFILING
    cp $NGENRUN_TAR $S3_OUT
    cp $DATA_DIR/merkdir.file $S3_OUT
    cp -r $DATASTREAM_META $S3_OUT
    cp -r $DATASTREAM_RESOURCES $S3_OUT
    echo "Data exists here: $S3_OUT"
    log_time "S3_MOVE_END" $DATASTREAM_PROFILING
fi
echo "Data exists here: $DATA_DIR"

echo "ngen-datastream run complete! Goodbye!"

    <|MERGE_RESOLUTION|>--- conflicted
+++ resolved
@@ -289,11 +289,7 @@
     echo "running in lite mode"
     get_file "$RESOURCE_DIR" $DATASTREAM_RESOURCES
 else
-<<<<<<< HEAD
     echo "running in standard mode"    
-=======
-    echo "running in standard mode"
->>>>>>> 3cf6af95
     mkdir -p $DATASTREAM_RESOURCES_NGENCONF
 fi  
 
