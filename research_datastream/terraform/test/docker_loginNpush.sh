--- conflicted
+++ resolved
@@ -5,11 +5,7 @@
 
 if [ "$(echo $DOCKERHUB_TOKEN | docker login -u $DOCKERHUB_USERNAME --password-stdin)" == "Login Succeeded" ]; then             
     echo "Docker login successful"
-<<<<<<< HEAD
     /home/ec2-user/ngen-datastream/scripts/docker_builds.sh -p >> /home/ec2-user/ngen-datastream/docker_build_log.txt
-=======
-    /home/ec2-user/ngen-datstream/scripts/docker_builds.sh -p >> /home/ec2-user/ngen-datstream/docker_build_log.txt
->>>>>>> 574a2ed7
     echo "Push complete"
 else
     echo "Docker login failed"
