--- conflicted
+++ resolved
@@ -14,13 +14,8 @@
 },
 "instance_parameters" :
 {
-<<<<<<< HEAD
   "ImageId"            : "ami-072c0bf854be9b9ff",
   "InstanceType"       : "t4g.large",
-=======
-  "ImageId"            : "ami-0e736ffb1704fec16",
-  "InstanceType"       : "t4g.2xlarge",
->>>>>>> 56f24fdb
   "KeyName"            : "actions_key_arm",
   "SecurityGroupIds"   : ["sg-0fcbe0c6d6faa0117"],
   "IamInstanceProfile": {
